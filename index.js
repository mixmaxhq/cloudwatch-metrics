/**
 * This module provides a simplified wrapper for creating and publishing
 * CloudWatch metrics. We should always initialize our environment first:
 *
 * ```
 * var cloudwatchMetrics = require('cloudwatch-metrics');
 * cloudwatchMetrics.initialize({
 * 	region: 'us-east-1'
 * });
 * ```
 *
 * For creating a metric, we simply need to provide the
 * namespace and the type of metric:
 *
 * ```
 * 	var myMetric = new cloudwatchMetrics.Metric('namespace', 'Count');
 * ```
 *
 * If we want to add our own default dimensions, such as environment information,
 * we can add it in the following manner:
 *
 * ```
 * var myMetric = new cloudwatchMetrics.Metric('namespace', 'Count', [{
 * 	Name: 'environment',
 * 	Value: 'PROD'
 * }]);
 * ```
 *
 * If we want to disable a metric in certain environments (such as local development),
 * we can make the metric in the following manner:
 *
 * ```
 * // isLocal is a boolean
 * var isLocal = someWayOfDetermingIfLocal();
 *
 * var myMetric = new cloudwatchMetrics.Metric('namespace', 'Count', [{
 * 	Name: 'environment',
 * 	Value: 'PROD'
 * }], {
 * 	enabled: isLocal
 * });
 * ```
 *
 * Then, whenever we want to publish a metric, we simply do:
 *
 * ```
 * myMetric.put(value, metric, additionalDimensions);
 * ```
 *
 * Be aware that the `put` call does not actually send the metric to CloudWatch
 * at that moment. Instead, it stores unsent metrics and sends them to
 * CloudWatch on a predetermined interval (to help get around sending too many
 * metrics at once - CloudWatch limits you by default to 150 put-metric data
 * calls per second). The default interval is 5 seconds, if you want metrics
 * sent at a different interval, then provide that option when construction your
 * CloudWatch Metric:
 *
 * ```
 * var myMetric = new cloudwatchMetrics.Metric('namespace', 'Count', [{
 * 	Name: 'environment',
 * 	Value: 'PROD'
 * }], {
 * 	sendInterval: 3 * 1000 // It's specified in milliseconds.
 * });
 * ```
 *
 * You can also register a callback to be called when we actually send metrics
 * to CloudWatch - this can be useful for logging put-metric-data errors:
 * ```
 * var myMetric = new cloudwatchMetrics.Metric('namespace', 'Count', [{
 * 	Name: 'environment',
 * 	Value: 'PROD'
 * }], {
 * 	sendCallback: (err) => {
 * 		if (!err) return;
 * 		// Do your error handling here.
 * 	}
 * });
 * ```
 */

var CloudWatch = require('aws-sdk/clients/cloudwatch');
const SummarySet = require('./src/summarySet');

var _awsConfig = {region: 'us-east-1'};
/**
 * setIndividialConfig sets the default configuration to use when creating AWS
 * metrics. It defaults to simply setting the AWS region to `us-east-1`, i.e.:
 *
 * {
 * 	region: 'us-east-1'
 * }
 * @param {Object} config The AWS SDK configuration options one would like to set.
 */
function initialize(config) {
  _awsConfig = config;
}

const DEFAULT_METRIC_OPTIONS = {
  enabled: true,
  sendInterval: 5000,
  summaryInterval: 10000,
  sendCallback: () => {},
  maxCapacity: 20,
  withTimestamp: false,
  storageResolution: undefined
};

/**
 * Create a custom CloudWatch Metric object that sets pre-configured dimensions and allows for
 * customized metricName and units. Each CloudWatchMetric object has it's own internal
 * AWS.CloudWatch object to prevent errors due to overlapping callings to
 * AWS.CloudWatch#putMetricData.
 *
 * @param {String} namespace         CloudWatch namespace
 * @param {String} units             CloudWatch units
 * @param {Object} defaultDimensions (optional) Any default dimensions we'd
 *    like the metric to have.
 * @param {Object} options           (optional) Options used to control metric
 *    behavior.
 *   @param {Bool} options.enabled   Defaults to true, controls whether we
 *      publish the metric when `Metric#put()` is called - this is useful for
 *      turning off metrics in specific environments.
 */
function Metric(namespace, units, defaultDimensions, options) {
  var self = this;
  self.cloudwatch = new CloudWatch(_awsConfig);
  self.namespace = namespace;
  self.units = units;
  self.defaultDimensions = defaultDimensions || [];
  self.options = Object.assign({}, DEFAULT_METRIC_OPTIONS, options);
  self._storedMetrics = [];
  this._summaryData = new Map();

  if (self.options.enabled) {
    self._interval = setInterval(() => {
      self._sendMetrics();
    }, self.options.sendInterval);

    this._summaryInterval = setInterval(() => {
      this._summarizeMetrics();
    }, this.options.summaryInterval);
  }
}

/**
 * Publish this data to Cloudwatch
 * @param {Integer|Long} value          Data point to submit
 * @param {String} namespace            Name of the metric
 * @param {Array} additionalDimensions  Array of additional CloudWatch metric dimensions. See
 * http://docs.aws.amazon.com/AmazonCloudWatch/latest/APIReference/API_Dimension.html for details.
 */
Metric.prototype.put = function(value, metricName, additionalDimensions) {
  var self = this;
  // Only publish if we are enabled
  if (self.options.enabled) {
    additionalDimensions = additionalDimensions || [];
    var payload = {
      MetricName: metricName,
      Dimensions: self.defaultDimensions.concat(additionalDimensions),
      Unit: self.units,
      Value: value
    };
    if (this.options.withTimestamp) {
      payload.Timestamp = new Date().toISOString();
    }
    if (this.options.storageResolution) {
      payload.StorageResolution = this.options.storageResolution;
    }

    self._storedMetrics.push(payload);

    // We need to see if we're at our maxCapacity, if we are - then send the
    // metrics now.
    if (self._storedMetrics.length === self.options.maxCapacity) {
      clearInterval(self._interval);
      self._sendMetrics();
      self._interval = setInterval(() => {
        self._sendMetrics();
      }, self.options.sendInterval);
    }
  }
};

/**
 * Summarize the data using a statistic set and put it on the configured summary interval. This will
 * cause Cloudwatch to be unable to track the value distribution, so it'll only show summation and
 * bounds. The order of additionalDimensions is important, and rearranging the order will cause the
 * Metric instance to track those two summary sets independently!
 * @param {Number} value The value to include in the summary.
 * @param {String} metricName The name of the metric we're summarizing.
 * @param {Object[]} additionalDimensions The extra dimensions we're tracking.
 */
Metric.prototype.summaryPut = function(value, metricName, additionalDimensions = []) {
  const key = makeKey(metricName, additionalDimensions);
  const entry = this._summaryData.get(key);

  let set;
  if (entry) {
    set = entry[2];
  } else {
    set = new SummarySet();
    const allDimensions = [...this.defaultDimensions, ...additionalDimensions];
    this._summaryData.set(key, [metricName, allDimensions, set]);
  }
  set.put(value);
};

/**
 * Samples a metric so that we send the metric to Cloudwatch at the given
 * sampleRate.
 * @param {Integer|Long} value          Data point to submit
 * @param {String} namespace            Name of the metric
 * @param {Array} additionalDimensions  Array of additional CloudWatch metric dimensions. See
 * http://docs.aws.amazon.com/AmazonCloudWatch/latest/APIReference/API_Dimension.html for details.
 * @param  {Float} sampleRate           The rate at which to sample the metric at.
 *    The sample rate must be between 0.0 an 1.0. As an example, if you provide
 *    a sampleRate of 0.1, then we will send the metric to Cloudwatch 10% of the
 *    time.
 */
Metric.prototype.sample = function(value, metricName, additionalDimensions, sampleRate) {
  if (Math.random() < sampleRate) this.put(value, metricName, additionalDimensions);
};

/**
 * _sendMetrics is called on a specified interval (defaults to 5 seconds but
 * can be overridden but providing a `sendInterval` option when creating a
 * Metric). It is what actually sends metrics to CloudWatch. It passes the
 * sendCallback option (if provided) as the callback to the put-metric-data
 * call. This can be useful for logging AWS errors.
 */
Metric.prototype._sendMetrics = function() {
  var self = this;
  // NOTE: this would be racy except that NodeJS is single threaded.
  const dataPoints = self._storedMetrics;
  self._storedMetrics = [];

  if (!dataPoints || !dataPoints.length) return;

  self.cloudwatch.putMetricData({
    MetricData: dataPoints,
    Namespace: self.namespace
  }, self.options.sendCallback);
};

/**
<<<<<<< HEAD
 * Shuts down metric service by clearing any outstanding timer and sending any existing metrics
 */
Metric.prototype.shutdown = function() {
  clearInterval(this._interval);
  this._sendMetrics();
};

/**
 * Gets whether outstanding metrics exist or not.
 *
 * @return {boolean}
 */
Metric.prototype.hasMetrics = function() {
  return !!this._storedMetrics.length;
};

=======
 * _summarizeMetrics is called on a specified interval (default, 10 seconds). It
 * sends summarized statistics to Cloudwatch.
 */
Metric.prototype._summarizeMetrics = function() {
  const summaryEntries = this._summaryData.values();
  const dataPoints = [];
  for (const [MetricName, Dimensions, set] of summaryEntries) {
    if (!set.size) continue;

    dataPoints.push({
      MetricName,
      Dimensions,
      StatisticValues: set.get(),
      Unit: this.units,
    });

    if (dataPoints.length === this.options.maxCapacity) {
      // Put a copy of the points we've gathered, then empty the array so we can
      // get more.
      this._putSummaryMetrics(dataPoints.slice());
      dataPoints.length = 0;
    }
  }

  if (dataPoints.length) {
    this._putSummaryMetrics(dataPoints);
  }
};

/**
 * Put a single batch of summarized metrics to Cloudwatch. This helps avoid
 * hitting the Cloudwatch per-call maximum.
 */
Metric.prototype._putSummaryMetrics = function(MetricData) {
  this.cloudwatch.putMetricData({
    MetricData,
    Namespace: this.namespace,
  }, this.options.sendCallback);
};

/**
 * Make a key for a given metric name and some dimensions. This works on the
 * assumption that sane people won't put a null character in their metric name
 * or dimension name/value.
 *
 * @param {String} metricName
 * @param {Object[]} dimensions
 * @returns {String} Something we can actually use as a Map key.
 */
function makeKey(metricName, dimensions) {
  let key = metricName;
  for (const {Name, Value} of dimensions) {
    key += `\0${Name}\0${Value}`;
  }
  return key;
}

>>>>>>> ada49ab6
module.exports = {
  initialize,
  Metric
};<|MERGE_RESOLUTION|>--- conflicted
+++ resolved
@@ -244,7 +244,6 @@
 };
 
 /**
-<<<<<<< HEAD
  * Shuts down metric service by clearing any outstanding timer and sending any existing metrics
  */
 Metric.prototype.shutdown = function() {
@@ -261,7 +260,7 @@
   return !!this._storedMetrics.length;
 };
 
-=======
+/**
  * _summarizeMetrics is called on a specified interval (default, 10 seconds). It
  * sends summarized statistics to Cloudwatch.
  */
@@ -319,7 +318,6 @@
   return key;
 }
 
->>>>>>> ada49ab6
 module.exports = {
   initialize,
   Metric
